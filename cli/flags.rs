--- conflicted
+++ resolved
@@ -66,11 +66,8 @@
     script: String,
   },
   Test {
-<<<<<<< HEAD
     docs: bool,
-=======
     no_run: bool,
->>>>>>> bc79d556
     fail_fast: bool,
     quiet: bool,
     allow_none: bool,
@@ -580,15 +577,10 @@
 fn test_parse(flags: &mut Flags, matches: &clap::ArgMatches) {
   runtime_args_parse(flags, matches, true);
 
-<<<<<<< HEAD
   let docs = matches.is_present("docs");
-  let failfast = matches.is_present("failfast");
-  let allow_none = matches.is_present("allow_none");
-=======
   let no_run = matches.is_present("no-run");
   let fail_fast = matches.is_present("fail-fast");
   let allow_none = matches.is_present("allow-none");
->>>>>>> bc79d556
   let quiet = matches.is_present("quiet");
   let filter = matches.value_of("filter").map(String::from);
   let coverage = matches.is_present("coverage");
@@ -621,13 +613,9 @@
   };
 
   flags.subcommand = DenoSubcommand::Test {
-<<<<<<< HEAD
     docs,
-    fail_fast: failfast,
-=======
     no_run,
     fail_fast,
->>>>>>> bc79d556
     quiet,
     include,
     filter,
@@ -1185,7 +1173,6 @@
         .takes_value(false),
     )
     .arg(
-<<<<<<< HEAD
       Arg::with_name("docs")
         .long("docs")
         .help("Run code examples from JSDocs as tests")
@@ -1193,10 +1180,7 @@
         .requires("unstable"),
     )
     .arg(
-      Arg::with_name("allow_none")
-=======
       Arg::with_name("allow-none")
->>>>>>> bc79d556
         .long("allow-none")
         .help("Don't return error code if no test files are found")
         .takes_value(false),
@@ -2948,111 +2932,14 @@
       r.unwrap(),
       Flags {
         subcommand: DenoSubcommand::Test {
-<<<<<<< HEAD
           docs: false,
-=======
           no_run: true,
->>>>>>> bc79d556
           fail_fast: false,
           filter: Some("- foo".to_string()),
           allow_none: true,
           quiet: false,
           include: Some(svec!["dir1/", "dir2/"]),
         },
-<<<<<<< HEAD
-        allow_net: true,
-        ..Flags::default()
-      }
-    );
-  }
-
-  #[test]
-  fn test_filter() {
-    let r = flags_from_vec_safe(svec!["deno", "test", "--filter=foo", "dir1"]);
-    assert_eq!(
-      r.unwrap(),
-      Flags {
-        subcommand: DenoSubcommand::Test {
-          docs: false,
-          fail_fast: false,
-          allow_none: false,
-          quiet: false,
-          filter: Some("foo".to_string()),
-          include: Some(svec!["dir1"]),
-        },
-        ..Flags::default()
-      }
-    );
-  }
-  #[test]
-  fn test_docs() {
-    let r = flags_from_vec_safe(svec![
-      "deno",
-      "test",
-      "--unstable",
-      "--docs",
-      "dir1"
-    ]);
-    assert_eq!(
-      r.unwrap(),
-      Flags {
-        subcommand: DenoSubcommand::Test {
-          docs: true,
-          fail_fast: false,
-          allow_none: false,
-          quiet: false,
-          filter: None,
-          include: Some(svec!["dir1"]),
-        },
-        unstable: true,
-        ..Flags::default()
-      }
-    );
-  }
-
-  #[test]
-  fn test_filter_leading_hyphen() {
-    let r =
-      flags_from_vec_safe(svec!["deno", "test", "--filter", "- foo", "dir1"]);
-    assert_eq!(
-      r.unwrap(),
-      Flags {
-        subcommand: DenoSubcommand::Test {
-          docs: false,
-          fail_fast: false,
-          allow_none: false,
-          quiet: false,
-          filter: Some("- foo".to_string()),
-          include: Some(svec!["dir1"]),
-        },
-        ..Flags::default()
-      }
-    );
-  }
-
-  #[test]
-  fn test_coverage() {
-    let r = flags_from_vec_safe(svec![
-      "deno",
-      "test",
-      "--unstable",
-      "--coverage",
-      "dir1"
-    ]);
-    assert_eq!(
-      r.unwrap(),
-      Flags {
-        subcommand: DenoSubcommand::Test {
-          docs: false,
-          fail_fast: false,
-          allow_none: false,
-          quiet: false,
-          filter: None,
-          include: Some(svec!["dir1"]),
-        },
-        coverage: true,
-=======
->>>>>>> bc79d556
         unstable: true,
         coverage: true,
         allow_net: true,
